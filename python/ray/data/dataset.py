--- conflicted
+++ resolved
@@ -2990,7 +2990,6 @@
             collection=collection,
         )
 
-<<<<<<< HEAD
     @ConsumptionAPI
     def write_bigquery(
         self,
@@ -3033,10 +3032,7 @@
             project_id=project_id,
         )
 
-    @ConsumptionAPI
-=======
     @ConsumptionAPI(pattern="Time complexity:")
->>>>>>> 55265abc
     def write_datasource(
         self,
         datasource: Datasource,
