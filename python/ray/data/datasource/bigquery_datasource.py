--- conflicted
+++ resolved
@@ -131,7 +131,6 @@
                 "Table {} is not found. Please ensure that it exists.".format(dataset)
             )
 
-<<<<<<< HEAD
 
 @PublicAPI(stability="alpha")
 class BigQueryDatasource(Datasource):
@@ -165,8 +164,6 @@
         # Delete table if it already exists
         client.delete_table(f"{project_id}.{dataset}", not_found_ok=True)
 
-=======
->>>>>>> e617f4ea
     def write(
         self,
         blocks: List[ObjectRef[Block]],
